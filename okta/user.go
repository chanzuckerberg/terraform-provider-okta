--- conflicted
+++ resolved
@@ -297,13 +297,8 @@
 
 	// ignore saving the Everyone group into state so we don't end up with perpetual diffs
 	for _, group := range groups {
-<<<<<<< HEAD
 		if group.Type != "BUILT_IN" && group.Type != "APP_GROUP" {
 			groupIds = append(groupIds, group.Id)
-=======
-		if group.Profile.Name != groupProfileEveryone {
-			groupIDs = append(groupIDs, group.Id)
->>>>>>> c7443b10
 		}
 	}
 
@@ -380,14 +375,8 @@
 		return fmt.Errorf("failed to list user groups: %v", err)
 	}
 	for _, group := range groups {
-<<<<<<< HEAD
 		if group.Type != "BUILT_IN" && group.Type != "APP_GROUP" {
-			_, err := c.Group.RemoveGroupUser(group.Id, u)
-
-=======
-		if group.Profile.Name != groupProfileEveryone {
 			_, err = c.Group.RemoveUserFromGroup(ctx, group.Id, u)
->>>>>>> c7443b10
 			if err != nil {
 				return fmt.Errorf("failed to remove user from group: %v", err)
 			}
